--- conflicted
+++ resolved
@@ -235,43 +235,8 @@
 		return nil, err
 	}
 
-<<<<<<< HEAD
-	cluster := spi.NewClusterBuilder().
-		Name(ocmCluster.Name()).
-		Region(ocmCluster.Region().ID()).
-		Flavour(ocmCluster.Flavour().ID())
-
-	if id, ok := ocmCluster.GetID(); ok {
-		cluster.ID(id)
-	}
-
-	if version, ok := ocmCluster.GetVersion(); ok {
-		cluster.Version(version.ID())
-	}
-
-	if cloudProvider, ok := ocmCluster.GetCloudProvider(); ok {
-		cluster.CloudProvider(cloudProvider.ID())
-	}
-
-	if state, ok := ocmCluster.GetState(); ok {
-		cluster.State(ocmStateToInternalState(state))
-	}
-
-	if properties, ok := ocmCluster.GetProperties(); ok {
-		cluster.Properties(properties)
-	}
-
-	var addonsResp *v1.AddOnInstallationsListResponse
-	err = retryer().Do(func() error {
-		var err error
-		addonsResp, err = o.conn.ClustersMgmt().V1().Clusters().Cluster(clusterID).Addons().
-			List().
-			Send()
-
-=======
 	for _, cluster := range response.Items().Slice() {
 		spiCluster, err := o.ocmToSPICluster(cluster)
->>>>>>> b828f3ce
 		if err != nil {
 			return nil, err
 		}
