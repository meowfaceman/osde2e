package runner

import (
	"errors"
	"fmt"
	"io"
	"log"
	"path"
	"strconv"
	"strings"
	"time"

	"golang.org/x/net/html"
	"k8s.io/apimachinery/pkg/util/wait"
	restclient "k8s.io/client-go/rest"
)

var (
	resultsPortStr = strconv.Itoa(resultsPort)

	errNotRun = errors.New("suite has not run yet")
)

// RetrieveResults gathers the results from the test Pod. Should only be called after tests are finished.
func (r *Runner) RetrieveResults() (map[string][]byte, error) {
	return r.retrieveResultsForDirectory("")
}

func (r *Runner) retrieveResultsForDirectory(directory string) (map[string][]byte, error) {
	var rdr io.ReadCloser
	var resp restclient.ResponseWrapper
	var err error
	if r.svc == nil {
		return nil, errNotRun
	}

	// request result list
	// sometimes it is possible for the service/endpoint to not be ready before the results are finished.
	// we loop through here five times with a sleep statement to check.
	wait.PollImmediate(5*time.Second, 1*time.Minute, func() (bool, error) {
		resp = r.Kube.CoreV1().Services(r.Namespace).ProxyGet("http", r.svc.Name, resultsPortStr, directory, nil)
		rdr, err = resp.Stream()
		if err != nil {
			return false, nil
		}
		return true, nil
	})

	if err != nil {
		return nil, fmt.Errorf("could not retrieve result file listing: %v", err)
	}

	// parse list
	n, err := html.Parse(rdr)
	if err != nil {
		return nil, fmt.Errorf("failed to parse result file listing: %v", err)
	} else if err = rdr.Close(); err != nil {
		return nil, err
	}

	// download each file
	results := map[string][]byte{}
	if err = r.downloadLinks(n, results, directory); err != nil {
		return results, fmt.Errorf("encountered error downloading results: %v", err)
	}
	return results, nil
}

<<<<<<< HEAD
// downloadLinks, given an html page, will download all present links.
// This is useful when a pod is publishing an html list of artifacts.
func (r *Runner) downloadLinks(n *html.Node, results map[string][]byte) error {
=======
func (r *Runner) downloadLinks(n *html.Node, results map[string][]byte, directory string) error {
>>>>>>> cd7db2ce
	if n.Type == html.ElementNode && n.Data == "a" {
		for _, a := range n.Attr {
			if a.Key == "href" {
				if strings.HasSuffix(a.Val, "/") {
					var newDirectory string
					if directory != "" {
						newDirectory = a.Val
					} else {
						newDirectory = path.Join(directory, a.Val)
					}

					log.Println("Downloading directory " + newDirectory)
					directoryResults, err := r.retrieveResultsForDirectory(newDirectory)

					if err != nil {
						return fmt.Errorf("error while getting results for directory %s: %v", newDirectory, err)
					}

					for k, v := range directoryResults {
						results[k] = v
					}
				} else {
					resp := r.Kube.CoreV1().Services(r.Namespace).ProxyGet("http", r.svc.Name, resultsPortStr, path.Join(directory, a.Val), nil)
					data, err := resp.DoRaw()
					if err != nil {
						return err
					}

					filename := a.Val
					log.Println("Downloading " + filename)
					results[path.Join(directory, filename)] = data
				}
			}
		}
	}

	for c := n.FirstChild; c != nil; c = c.NextSibling {
		if err := r.downloadLinks(c, results, directory); err != nil {
			return err
		}
	}
	return nil
}<|MERGE_RESOLUTION|>--- conflicted
+++ resolved
@@ -66,13 +66,9 @@
 	return results, nil
 }
 
-<<<<<<< HEAD
 // downloadLinks, given an html page, will download all present links.
 // This is useful when a pod is publishing an html list of artifacts.
-func (r *Runner) downloadLinks(n *html.Node, results map[string][]byte) error {
-=======
 func (r *Runner) downloadLinks(n *html.Node, results map[string][]byte, directory string) error {
->>>>>>> cd7db2ce
 	if n.Type == html.ElementNode && n.Data == "a" {
 		for _, a := range n.Attr {
 			if a.Key == "href" {
