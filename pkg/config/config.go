// Package config provides the configuration for tests run as part of the osde2e suite.
package config

const (
	// EnvVarTag is the Go struct tag containing the environment variable that sets the option.
	EnvVarTag = "env"

	// SectionTag is the Go struct tag containing the documentation section of the option.
	SectionTag = "sect"

	// DefaultTag is the Go struct tag containing the default value of the option.
	DefaultTag = "default"
)

// Cfg is the configuration used for end to end testing.
var Cfg = new(Config)

// Config dictates the behavior of cluster tests.
type Config struct {
	Upgrade UpgradeConfig `yaml:"upgrade"`

	Kubeconfig KubeConfig `yaml:"kubeconfig"`

	Tests TestConfig `yaml:"tests"`

	Cluster ClusterConfig `yaml:"cluster"`

	OCM OCMConfig `yaml:"ocm"`

	// ReportDir is the location JUnit XML results are written.
	ReportDir string `json:"report_dir,omitempty" env:"REPORT_DIR" sect:"tests" yaml:"reportDir"`

	// Suffix is used at the end of test names to identify them.
	Suffix string `json:"suffix,omitempty" env:"SUFFIX" sect:"tests" yaml:"suffix"`

	// DryRun lets you run osde2e all the way up to the e2e tests then skips them.
	DryRun bool `json:"dry_run,omitempty" env:"DRY_RUN" sect:"tests"  yaml:"dryRun"`

	// InstalledWorkloads is an internal variable used to track currently installed workloads in this test run.
	InstalledWorkloads map[string]string
}

// KubeConfig stores information required to talk to the Kube API
type KubeConfig struct {
	// Contents is the actual contents of a valid Kubeconfig
	Contents []byte `yaml:"contents"`

	// Path is the filepath of an existing Kubeconfig
	Path string `env:"TEST_KUBECONFIG" sect:"cluster" yaml:"path"`
}

<<<<<<< HEAD
// OCMConfig contains connect info for the OCM API
type OCMConfig struct {
	// Token is used to authenticate with OCM.
	Token string `json:"ocm_token" env:"OCM_TOKEN" sect:"required" yaml:"token"`
=======
	// JobName is the name of the job that is running osde2e.
	JobName string `env:"JOB_NAME" sect:"tests"`

	// ClusterID identifies the cluster. If set at start, an existing cluster is tested.
	ClusterID string `env:"CLUSTER_ID" sect:"cluster"`
>>>>>>> 494a949b

	// Env is the OpenShift Dedicated environment used to provision clusters.
	Env string `env:"OSD_ENV" sect:"environment" default:"prod" yaml:"env"`

	// Debug shows debug level messages when enabled.
	Debug bool `env:"DEBUG_OSD" sect:"environment" default:"false" yaml:"debug"`
}

// UpgradeConfig stores information required to perform OSDe2e upgrade testing
type UpgradeConfig struct {
	// MajorTarget is the major version to target. If specified, it is used in version selection.
	MajorTarget int64 `env:"MAJOR_TARGET" sect:"version" yaml:"majorTarget"`

	// MinorTarget is the minor version to target. If specified, it is used in version selection.
	MinorTarget int64 `env:"MINOR_TARGET" sect:"version" yaml:"minorTarget"`

	// ReleaseStream used to retrieve latest release images. If set, it will be used to perform an upgrade.
	ReleaseStream string `env:"UPGRADE_RELEASE_STREAM" sect:"upgrade" yaml:"releaseStream"`

	// ReleaseName is the name of the release in a release stream. UpgradeReleaseStream must be set.
	ReleaseName string `env:"UPGRADE_RELEASE_NAME" sect:"upgrade" yaml:"releaseName"`

	// Image is the release image a cluster is upgraded to. If set, it overrides the release stream and upgrades.
	Image string `env:"UPGRADE_IMAGE" sect:"upgrade" yaml:"image"`
}

// ClusterConfig contains config information pertaining to an OSD cluster
type ClusterConfig struct {
	// ID identifies the cluster. If set at start, an existing cluster is tested.
	ID string `json:"cluster_id,omitempty" env:"CLUSTER_ID" sect:"cluster" yaml:"id"`

	// Name is the name of the cluster being created.
	Name string `json:"cluster_name,omitempty" env:"CLUSTER_NAME" sect:"cluster" yaml:"name"`

	// Version is the version of the cluster being deployed.
	Version string `json:"cluster_version,omitempty" env:"CLUSTER_VERSION" sect:"version"  yaml:"version"`

	// MultiAZ deploys a cluster across multiple availability zones.
	MultiAZ bool `env:"MULTI_AZ" sect:"cluster" default:"false" yaml:"multiAZ"`

	// DestroyAfterTest set to false if you want OCM to clean up the cluster itself after the test completes.
	DestroyAfterTest bool `env:"DESTROY_CLUSTER" sect:"cluster" default:"true" yaml:"destroyAfterTest"`

	// ExpiryInMinutes is how long before a cluster expires and is deleted by OSD.
	ExpiryInMinutes int64 `env:"CLUSTER_EXPIRY_IN_MINUTES" sect:"cluster" default:"210" yaml:"expiryInMinutes"`

	// AfterTestWait is how long to keep a cluster around after tests have run.
	AfterTestWait int64 `env:"AFTER_TEST_CLUSTER_WAIT" sect:"environment" default:"60" yaml:"afterTestWait"`

	// InstallTimeout is how long to wait before failing a cluster launch.
	InstallTimeout int64 `env:"CLUSTER_UP_TIMEOUT" sect:"environment" default:"135" yaml:"installTimeout"`
}

// TestConfig changes the behavior of how and what tests are run.
type TestConfig struct {
	// PollingTimeout is how long (in mimutes) to wait for an object to be created
	// before failing the test.
	PollingTimeout int64 `env:"POLLING_TIMEOUT" sect:"tests" default:"30" yaml:"pollingTimeout"`

	// GinkgoSkip is a regex passed to Ginkgo that skips any test suites matching the regex. ex. "Operator"
	GinkgoSkip string `env:"GINKGO_SKIP" sect:"tests" yaml:"ginkgoSkip"`

	// GinkgoFocus is a regex passed to Ginkgo that focus on any test suites matching the regex. ex. "Operator"
	GinkgoFocus string `env:"GINKGO_FOCUS" sect:"tests" yaml:"focus"`

	// CleanRuns is the number of times the test-version is run before skipping.
	CleanRuns int `env:"CLEAN_RUNS" sect:"tests" yaml:"cleanRuns"`

	// OperatorSkip is a comma-delimited list of operator names to ignore health checks from. ex. "insights,telemetry"
<<<<<<< HEAD
	OperatorSkip string `env:"OPERATOR_SKIP" sect:"tests" default:"insights" yaml:"ginkgoFocus"`
=======
	OperatorSkip string `env:"OPERATOR_SKIP" sect:"tests" default:"insights"`

	// UploadMetrics tells osde2e whether to try to upload to the S3 metrics bucket.
	UploadMetrics bool `env:"UPLOAD_METRICS" sect:"metrics" default:"false"`

	// MetricsBucket is the bucket that metrics data will be uploaded to.
	MetricsBucket string `env:"METRICS_BUCKET" sect:"metrics" default:"osde2e-metrics"`

	// InstalledWorkloads is an internal variable used to track currently installed workloads in this test run.
	InstalledWorkloads map[string]string

	// Phase is an internal variable used to track the current set of tests being run (install, upgrade).
	Phase string
>>>>>>> 494a949b
}<|MERGE_RESOLUTION|>--- conflicted
+++ resolved
@@ -27,6 +27,9 @@
 
 	OCM OCMConfig `yaml:"ocm"`
 
+	// Name lets you name the current e2e job run
+	JobName string `json:"job_name" env:"JOB_NAME" sect:"tests" yaml:"jobName"`
+
 	// ReportDir is the location JUnit XML results are written.
 	ReportDir string `json:"report_dir,omitempty" env:"REPORT_DIR" sect:"tests" yaml:"reportDir"`
 
@@ -38,6 +41,9 @@
 
 	// InstalledWorkloads is an internal variable used to track currently installed workloads in this test run.
 	InstalledWorkloads map[string]string
+
+	// Phase is an internal variable used to track the current set of tests being run (install, upgrade).
+	Phase string
 }
 
 // KubeConfig stores information required to talk to the Kube API
@@ -49,18 +55,10 @@
 	Path string `env:"TEST_KUBECONFIG" sect:"cluster" yaml:"path"`
 }
 
-<<<<<<< HEAD
 // OCMConfig contains connect info for the OCM API
 type OCMConfig struct {
 	// Token is used to authenticate with OCM.
 	Token string `json:"ocm_token" env:"OCM_TOKEN" sect:"required" yaml:"token"`
-=======
-	// JobName is the name of the job that is running osde2e.
-	JobName string `env:"JOB_NAME" sect:"tests"`
-
-	// ClusterID identifies the cluster. If set at start, an existing cluster is tested.
-	ClusterID string `env:"CLUSTER_ID" sect:"cluster"`
->>>>>>> 494a949b
 
 	// Env is the OpenShift Dedicated environment used to provision clusters.
 	Env string `env:"OSD_ENV" sect:"environment" default:"prod" yaml:"env"`
@@ -130,21 +128,11 @@
 	CleanRuns int `env:"CLEAN_RUNS" sect:"tests" yaml:"cleanRuns"`
 
 	// OperatorSkip is a comma-delimited list of operator names to ignore health checks from. ex. "insights,telemetry"
-<<<<<<< HEAD
 	OperatorSkip string `env:"OPERATOR_SKIP" sect:"tests" default:"insights" yaml:"ginkgoFocus"`
-=======
-	OperatorSkip string `env:"OPERATOR_SKIP" sect:"tests" default:"insights"`
 
 	// UploadMetrics tells osde2e whether to try to upload to the S3 metrics bucket.
-	UploadMetrics bool `env:"UPLOAD_METRICS" sect:"metrics" default:"false"`
+	UploadMetrics bool `env:"UPLOAD_METRICS" sect:"metrics" default:"false" yaml:"uploadMetrics"`
 
 	// MetricsBucket is the bucket that metrics data will be uploaded to.
-	MetricsBucket string `env:"METRICS_BUCKET" sect:"metrics" default:"osde2e-metrics"`
-
-	// InstalledWorkloads is an internal variable used to track currently installed workloads in this test run.
-	InstalledWorkloads map[string]string
-
-	// Phase is an internal variable used to track the current set of tests being run (install, upgrade).
-	Phase string
->>>>>>> 494a949b
+	MetricsBucket string `env:"METRICS_BUCKET" sect:"metrics" default:"osde2e-metrics" yaml:"metricsBucket"`
 }