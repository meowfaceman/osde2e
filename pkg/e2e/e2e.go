// Package e2e launches an OSD cluster, performs tests on it, and destroys it.
package e2e

import (
	"encoding/xml"
	"fmt"
	"io/ioutil"
	"log"
	"math"
	"os"
	"path/filepath"
	"strings"
	"testing"

	"github.com/onsi/ginkgo"
	ginkgoConfig "github.com/onsi/ginkgo/config"
	"github.com/onsi/ginkgo/reporters"
	"github.com/onsi/gomega"

	"github.com/openshift/osde2e/pkg/common/aws"
	"github.com/openshift/osde2e/pkg/common/config"
	"github.com/openshift/osde2e/pkg/common/events"
	"github.com/openshift/osde2e/pkg/common/helper"
	"github.com/openshift/osde2e/pkg/common/metadata"
	"github.com/openshift/osde2e/pkg/common/osd"
	"github.com/openshift/osde2e/pkg/common/phase"
	"github.com/openshift/osde2e/pkg/common/state"
	"github.com/openshift/osde2e/pkg/common/upgrade"
)

const (
	// hiveLog is the name of the hive log file.
	hiveLog string = "hive-log.txt"
)

// OSD is used to deploy and manage clusters.
var OSD *osd.OSD

// RunTests initializes Ginkgo and runs the osde2e test suite.
func RunTests() bool {
	testing.Init()

	if err := runGinkgoTests(); err != nil {
		log.Printf("Tests failed: %v", err)
		return false
	}

	return true
}

// runGinkgoTests runs the osde2e test suite using Ginkgo.
func runGinkgoTests() error {
	var err error
	gomega.RegisterFailHandler(ginkgo.Fail)

	cfg := config.Instance

	ginkgoConfig.DefaultReporterConfig.NoisySkippings = !config.Instance.Tests.SuppressSkipNotifications
	ginkgoConfig.GinkgoConfig.SkipString = cfg.Tests.GinkgoSkip
	ginkgoConfig.GinkgoConfig.FocusString = cfg.Tests.GinkgoFocus
	ginkgoConfig.GinkgoConfig.DryRun = cfg.DryRun

	state := state.Instance

	// setup OSD unless Kubeconfig is present
	if len(cfg.Kubeconfig.Path) > 0 {
		log.Print("Found an existing Kubeconfig!")
	} else {
		if OSD, err = osd.New(cfg.OCM.Token, cfg.OCM.Env, cfg.OCM.Debug); err != nil {
			return fmt.Errorf("could not setup OSD: %v", err)
		}

		metadata.Instance.SetEnvironment(cfg.OCM.Env)

		// configure cluster and upgrade versions
		if err = ChooseVersions(OSD); err != nil {
			return fmt.Errorf("failed to configure versions: %v", err)
		}

		if !state.Cluster.EnoughVersionsForOldestOrMiddleTest {
			log.Printf("There were not enough available cluster image sets to choose and oldest or middle cluster image set to test against. Skipping tests.")
			return nil
		}

		if state.Upgrade.UpgradeVersionEqualToInstallVersion {
			log.Printf("Install version and upgrade version are the same. Skipping tests.")
			return nil
		}

		// check that enough quota exists for this test if creating cluster
		if len(state.Cluster.ID) == 0 {
			if cfg.DryRun {
				log.Printf("This is a dry run. Skipping quota check.")
			} else if enoughQuota, err := OSD.CheckQuota(); err != nil {
				log.Printf("Failed to check if enough quota is available: %v", err)
			} else if !enoughQuota {
				return fmt.Errorf("currently not enough quota exists to run this test")
			}
		}
	}

	// setup reporter
	if err = os.Mkdir(cfg.ReportDir, os.ModePerm); err != nil {
		log.Printf("Could not create reporter directory: %v", err)
	}

	log.Println("Running e2e tests...")

	testsPassed := runTestsInPhase(phase.InstallPhase, "OSD e2e suite")
	upgradeTestsPassed := true

	if testsPassed {
		// upgrade cluster if requested
		if state.Upgrade.Image != "" || state.Upgrade.ReleaseName != "" {
			if state.Kubeconfig.Contents != nil {
				if err = upgrade.RunUpgrade(OSD); err != nil {
					events.RecordEvent(events.UpgradeFailed)
					return fmt.Errorf("error performing upgrade: %v", err)
				}
				events.RecordEvent(events.UpgradeSuccessful)

				log.Println("Running e2e tests POST-UPGRADE...")
				upgradeTestsPassed = runTestsInPhase(phase.UpgradePhase, "OSD e2e suite post-upgrade")
			} else {
				log.Println("No Kubeconfig found from initial cluster setup. Unable to run upgrade.")
			}
		}
	} else {
		log.Print("Install tests did not pass. Skipping upgrade tests.")
	}

	if cfg.ReportDir != "" {
		if err = metadata.Instance.WriteToJSON(cfg.ReportDir); err != nil {
			return fmt.Errorf("error while writing the custom metadata: %v", err)
		}

		checkBeforeMetricsGeneration()

		prometheusFilename, err := NewMetrics().WritePrometheusFile(cfg.ReportDir)
		if err != nil {
			return fmt.Errorf("error while writing prometheus metrics: %v", err)
		}

		if cfg.Tests.UploadMetrics {
			if strings.HasPrefix(cfg.JobName, "rehearse-") {
				log.Printf("Job %s is a rehearsal, so metrics upload is being skipped.", cfg.JobName)
			} else {
				if err := uploadFileToMetricsBucket(filepath.Join(cfg.ReportDir, prometheusFilename)); err != nil {
					return fmt.Errorf("error while uploading prometheus metrics: %v", err)
				}
			}
		}
	}

	if OSD != nil {
		if cfg.Cluster.DestroyAfterTest {
			log.Printf("Destroying cluster '%s'...", state.Cluster.ID)
			if err = OSD.DeleteCluster(state.Cluster.ID); err != nil {
				return fmt.Errorf("error deleting cluster: %s", err.Error())
			}
		} else {
			log.Printf("For debugging, please look for cluster ID %s in environment %s", state.Cluster.ID, cfg.OCM.Env)
		}
	}

	func() {
		defer ginkgo.GinkgoRecover()
		// We need to clean up our helper tests manually.
		if !cfg.DryRun {
			h := helper.New()
			h.Cleanup()
		}
	}()

	if !testsPassed || !upgradeTestsPassed {
		return fmt.Errorf("please inspect logs for more details")
	}

	return nil
}

func runTestsInPhase(phase string, description string) bool {
	cfg := config.Instance
	state := state.Instance

	state.Phase = phase
	phaseDirectory := filepath.Join(cfg.ReportDir, phase)
	if _, err := os.Stat(phaseDirectory); os.IsNotExist(err) {
		if err := os.Mkdir(phaseDirectory, os.FileMode(0755)); err != nil {
			log.Printf("error while creating phase directory %s", phaseDirectory)
			return false
		}
	}
	phaseReportPath := filepath.Join(phaseDirectory, fmt.Sprintf("junit_%v.xml", cfg.Suffix))
	phaseReporter := reporters.NewJUnitReporter(phaseReportPath)
	ginkgoPassed := false

	// We need this anonymous function to make sure GinkgoRecover runs where we want it to
	// and will still execute the rest of the function regardless whether the tests pass or fail.
	func() {
		defer ginkgo.GinkgoRecover()
		ginkgoPassed = ginkgo.RunSpecsWithDefaultAndCustomReporters(ginkgo.GinkgoT(), description, []ginkgo.Reporter{phaseReporter})
	}()

	files, err := ioutil.ReadDir(phaseDirectory)
	if err != nil {
		log.Printf("error reading phase directory: %s", err.Error())
		return false
	}

	numTests := 0
	numPassingTests := 0

	for _, file := range files {
		if file != nil {
			// Process the jUnit XML result files
			if junitFileRegex.MatchString(file.Name()) {
				data, err := ioutil.ReadFile(filepath.Join(phaseDirectory, file.Name()))
				if err != nil {
					log.Printf("error opening junit file %s: %s", file.Name(), err.Error())
					return false
				}
				// Use Ginkgo's JUnitTestSuite to unmarshal the JUnit XML file
				var testSuite reporters.JUnitTestSuite

				if err = xml.Unmarshal(data, &testSuite); err != nil {
					log.Printf("error unmarshalling junit xml: %s", err.Error())
					return false
				}

				for i, testcase := range testSuite.TestCases {
					isSkipped := testcase.Skipped != nil
					isFail := testcase.FailureMessage != nil

					if !isSkipped {
						numTests++
					}
					if !isFail && !isSkipped {
						numPassingTests++
					}

					testSuite.TestCases[i].Name = fmt.Sprintf("[%s] %s", phase, testcase.Name)
				}

				data, err = xml.Marshal(&testSuite)

				err = ioutil.WriteFile(filepath.Join(phaseDirectory, file.Name()), data, 0644)
				if err != nil {
					log.Printf("error writing to junit file: %s", err.Error())
					return false
				}
			}
		}
	}

<<<<<<< HEAD
=======
	passRate := float64(numPassingTests) / float64(numTests)

	if math.IsNaN(passRate) {
		log.Printf("Pass rate is NaN: numPassingTests = %d, numTests = %d", numPassingTests, numTests)
	} else {
		metadata.Instance.SetPassRate(phase, passRate)
	}

	logMetricsRegexs := make(map[string]*regexp.Regexp)
	for name, match := range cfg.LogMetrics {
		logMetricsRegexs[name] = regexp.MustCompile(match)
	}

>>>>>>> 84341cd7
	files, err = ioutil.ReadDir(cfg.ReportDir)
	if err != nil {
		log.Printf("error reading phase directory: %s", err.Error())
		return false
	}

	for _, file := range files {
		if logFileRegex.MatchString(file.Name()) {
			data, err := ioutil.ReadFile(filepath.Join(cfg.ReportDir, file.Name()))
			if err != nil {
				log.Printf("error opening log file %s: %s", file.Name(), err.Error())
				return false
			}
<<<<<<< HEAD

			for _, metric := range cfg.LogMetrics {
				metadata.Instance.IncrementLogMetric(metric.Name, metric.HasMatches(data))
=======
			for name, matchRegex := range logMetricsRegexs {
				matches := matchRegex.FindAll(data, -1)
				metadata.Instance.IncrementLogMetric(name, len(matches))
>>>>>>> 84341cd7
			}
		}
	}

	logMetricTestSuite := reporters.JUnitTestSuite{
		Name: "Log Metrics",
	}
	for name, value := range metadata.Instance.LogMetrics {
		testCase := reporters.JUnitTestCase{
			ClassName: "Log Metrics",
			Name:      fmt.Sprintf("[Log Metrics] %s", name),
			Time:      float64(value),
		}

		if cfg.LogMetrics.GetMetricByName(name).IsPassing(value) {
			testCase.PassedMessage = &reporters.JUnitPassedMessage{
				Message: fmt.Sprintf("Passed with %d matches", value),
			}
		} else {
			testCase.FailureMessage = &reporters.JUnitFailureMessage{
				Message: fmt.Sprintf("Failed with %d matches", value),
			}
			logMetricTestSuite.Failures++
		}
		logMetricTestSuite.Tests++

		logMetricTestSuite.TestCases = append(logMetricTestSuite.TestCases, testCase)
	}

	data, err := xml.Marshal(&logMetricTestSuite)

	err = ioutil.WriteFile(filepath.Join(phaseDirectory, "junit_logmetrics.xml"), data, 0644)
	if err != nil {
		log.Printf("error writing to junit file: %s", err.Error())
		return false
	}

	return ginkgoPassed
}

// checkBeforeMetricsGeneration runs a variety of checks before generating metrics.
func checkBeforeMetricsGeneration() error {
	// Check for hive-log.txt
	if _, err := os.Stat(filepath.Join(config.Instance.ReportDir, hiveLog)); os.IsNotExist(err) {
		events.RecordEvent(events.NoHiveLogs)
	}

	return nil
}

// uploadFileToMetricsBucket uploads the given file (with absolute path) to the metrics S3 bucket "incoming" directory.
func uploadFileToMetricsBucket(filename string) error {
	data, err := ioutil.ReadFile(filename)
	if err != nil {
		return err
	}

	aws.WriteToS3(aws.CreateS3URL(config.Instance.Tests.MetricsBucket, "incoming", filepath.Base(filename)), data)
	return err
}<|MERGE_RESOLUTION|>--- conflicted
+++ resolved
@@ -253,8 +253,6 @@
 		}
 	}
 
-<<<<<<< HEAD
-=======
 	passRate := float64(numPassingTests) / float64(numTests)
 
 	if math.IsNaN(passRate) {
@@ -263,12 +261,6 @@
 		metadata.Instance.SetPassRate(phase, passRate)
 	}
 
-	logMetricsRegexs := make(map[string]*regexp.Regexp)
-	for name, match := range cfg.LogMetrics {
-		logMetricsRegexs[name] = regexp.MustCompile(match)
-	}
-
->>>>>>> 84341cd7
 	files, err = ioutil.ReadDir(cfg.ReportDir)
 	if err != nil {
 		log.Printf("error reading phase directory: %s", err.Error())
@@ -282,15 +274,8 @@
 				log.Printf("error opening log file %s: %s", file.Name(), err.Error())
 				return false
 			}
-<<<<<<< HEAD
-
 			for _, metric := range cfg.LogMetrics {
 				metadata.Instance.IncrementLogMetric(metric.Name, metric.HasMatches(data))
-=======
-			for name, matchRegex := range logMetricsRegexs {
-				matches := matchRegex.FindAll(data, -1)
-				metadata.Instance.IncrementLogMetric(name, len(matches))
->>>>>>> 84341cd7
 			}
 		}
 	}
